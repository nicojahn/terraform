--- conflicted
+++ resolved
@@ -576,7 +576,63 @@
 			})
 		}
 	})
-<<<<<<< HEAD
+
+	t.Run("SensitiveVariable error message variants, with source variants", func(t *testing.T) {
+		tests := []struct {
+			SourceType  ValueSourceType
+			SourceRange tfdiags.SourceRange
+			WantTypeErr string
+			HideSubject bool
+		}{
+			{
+				ValueFromUnknown,
+				tfdiags.SourceRange{},
+				"Invalid value for input variable: Unsuitable value for var.constrained_string_sensitive_required set from outside of the configuration: string required.",
+				false,
+			},
+			{
+				ValueFromConfig,
+				tfdiags.SourceRange{
+					Filename: "example.tfvars",
+					Start:    tfdiags.SourcePos(hcl.InitialPos),
+					End:      tfdiags.SourcePos(hcl.InitialPos),
+				},
+				`Invalid value for input variable: The given value is not suitable for var.constrained_string_sensitive_required, which is sensitive: string required. Invalid value defined at example.tfvars:1,1-1.`,
+				true,
+			},
+		}
+
+		for _, test := range tests {
+			t.Run(fmt.Sprintf("%s %s", test.SourceType, test.SourceRange.StartString()), func(t *testing.T) {
+				varAddr := addrs.InputVariable{Name: "constrained_string_sensitive_required"}.Absolute(addrs.RootModuleInstance)
+				varCfg := variableConfigs[varAddr.Variable.Name]
+				t.Run("type error", func(t *testing.T) {
+					rawVal := &InputValue{
+						Value:       cty.EmptyObjectVal,
+						SourceType:  test.SourceType,
+						SourceRange: test.SourceRange,
+					}
+
+					_, diags := prepareFinalInputVariableValue(
+						varAddr, rawVal, varCfg,
+					)
+					if !diags.HasErrors() {
+						t.Fatalf("unexpected success; want error")
+					}
+
+					if got, want := diags.Err().Error(), test.WantTypeErr; got != want {
+						t.Errorf("wrong error\ngot:  %s\nwant: %s", got, want)
+					}
+
+					if test.HideSubject {
+						if got, want := diags[0].Source().Subject.StartString(), test.SourceRange.StartString(); got == want {
+							t.Errorf("Subject start should have been hidden, but was %s", got)
+						}
+					}
+				})
+			})
+		}
+	})
 }
 
 // These tests cover the JSON syntax configuration edge case handling,
@@ -861,63 +917,4 @@
 			}
 		})
 	}
-=======
-
-	t.Run("SensitiveVariable error message variants, with source variants", func(t *testing.T) {
-		tests := []struct {
-			SourceType  ValueSourceType
-			SourceRange tfdiags.SourceRange
-			WantTypeErr string
-			HideSubject bool
-		}{
-			{
-				ValueFromUnknown,
-				tfdiags.SourceRange{},
-				"Invalid value for input variable: Unsuitable value for var.constrained_string_sensitive_required set from outside of the configuration: string required.",
-				false,
-			},
-			{
-				ValueFromConfig,
-				tfdiags.SourceRange{
-					Filename: "example.tfvars",
-					Start:    tfdiags.SourcePos(hcl.InitialPos),
-					End:      tfdiags.SourcePos(hcl.InitialPos),
-				},
-				`Invalid value for input variable: The given value is not suitable for var.constrained_string_sensitive_required, which is sensitive: string required. Invalid value defined at example.tfvars:1,1-1.`,
-				true,
-			},
-		}
-
-		for _, test := range tests {
-			t.Run(fmt.Sprintf("%s %s", test.SourceType, test.SourceRange.StartString()), func(t *testing.T) {
-				varAddr := addrs.InputVariable{Name: "constrained_string_sensitive_required"}.Absolute(addrs.RootModuleInstance)
-				varCfg := variableConfigs[varAddr.Variable.Name]
-				t.Run("type error", func(t *testing.T) {
-					rawVal := &InputValue{
-						Value:       cty.EmptyObjectVal,
-						SourceType:  test.SourceType,
-						SourceRange: test.SourceRange,
-					}
-
-					_, diags := prepareFinalInputVariableValue(
-						varAddr, rawVal, varCfg,
-					)
-					if !diags.HasErrors() {
-						t.Fatalf("unexpected success; want error")
-					}
-
-					if got, want := diags.Err().Error(), test.WantTypeErr; got != want {
-						t.Errorf("wrong error\ngot:  %s\nwant: %s", got, want)
-					}
-
-					if test.HideSubject {
-						if got, want := diags[0].Source().Subject.StartString(), test.SourceRange.StartString(); got == want {
-							t.Errorf("Subject start should have been hidden, but was %s", got)
-						}
-					}
-				})
-			})
-		}
-	})
->>>>>>> 6494aa03
 }